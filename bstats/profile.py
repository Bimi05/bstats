--- conflicted
+++ resolved
@@ -1,198 +1,194 @@
-"""
-The MIT License (MIT)
-
-Copyright (c) 2022-present Bimi
-
-Permission is hereby granted, free of charge, to any person obtaining a
-copy of this software and associated documentation files (the "Software"),
-to deal in the Software without restriction, including without limitation
-the rights to use, copy, modify, merge, publish, distribute, sublicense,
-and/or sell copies of the Software, and to permit persons to whom the
-Software is furnished to do so, subject to the following conditions:
-
-The above copyright notice and this permission notice shall be included in
-all copies or substantial portions of the Software.
-
-THE SOFTWARE IS PROVIDED "AS IS", WITHOUT WARRANTY OF ANY KIND, EXPRESS
-OR IMPLIED, INCLUDING BUT NOT LIMITED TO THE WARRANTIES OF MERCHANTABILITY,
-FITNESS FOR A PARTICULAR PURPOSE AND NONINFRINGEMENT. IN NO EVENT SHALL THE
-AUTHORS OR COPYRIGHT HOLDERS BE LIABLE FOR ANY CLAIM, DAMAGES OR OTHER
-LIABILITY, WHETHER IN AN ACTION OF CONTRACT, TORT OR OTHERWISE, ARISING
-FROM, OUT OF OR IN CONNECTION WITH THE SOFTWARE OR THE USE OR OTHER
-DEALINGS IN THE SOFTWARE.
-"""
-
-import asyncio
-
-from .club import Club
-from .brawler import Brawler
-
-from .utils import camel_to_snake
-
-from typing import (
-    List,
-    Any,
-    TypeVar
-)
-
-P = TypeVar("P", bound="Profile")
-class Profile:
-    """
-    Represents a Brawl Stars profile.
-    You can access your profile by clicking the top left box
-    which has your icon and name colour.
-
-    ### Attributes
-    name: `str`
-        The player's in-game name.
-    tag: `str`
-        The player's in-game unique tag.
-    trophies: `int`
-        The player's current total amount of trophies.
-    highest_trophies: `int`
-        The player's highest total amount of trophies.
-    colour: `str`
-        The player's profile colour represented as a hex (#XXXXXX).
-    color: `str`
-        An alias to `.colour`.
-    icon_id: `int`
-        The player's icon ID.
-    is_cc_qualified: `bool`
-        Whether the player has qualified from a championship challenge (aka got 15 wins).
-    level: `int`
-        The player's current experience level.
-    exp_points: `int`
-        The player's lifetime gained experience points.
-        - These are lifetime exp points, not the ones on the current level
-        and/or the required ones to advance to the next level.
-        To access the exp the player is on and the exp required for the next level,
-        refer to `utils.calculate_exp()`
-
-    x3vs3_victories: `int`
-        The player's amount of 3vs3 victories. An alias exists, `.team_victories`.
-    team_victories: `int`
-        The player's amount of 3vs3 victories. An alias exists, `.x3vs3_victories`.
-    solo_victories: `int`
-        The player's amount of solo showdown victories.
-    duo_victories: `int`
-        The player's amount of duo showdown victories.
-    club: `Club`
-        A `Club` object representing the player's club.
-    brawlers: List[`Brawler`]
-        A list consisting of `Brawler` objects, representing the player's brawlers.
-    """
-    def __init__(self: P, data: Any) -> None:
-        self.push_data({camel_to_snake(key): value for key, value in data.items()})
-
-    def __repr__(self: P) -> str:
-        return f"<{self.__class__.__name__} name={self.name!r} tag={self.tag!r} brawlers={len(self.brawlers)}>"
-
-    def __str__(self: P) -> str:
-        return f"{self.name} ({self.tag})"
-
-    def push_data(self: P, data: Any) -> None:
-        self._name: str = data["name"]
-        self._tag: str = data["tag"]
-        self._trophies: int = data["trophies"]
-        self._highest_trophies: int = data["highest_trophies"]
-        self._colour: str = data["name_color"]
-        self._icon_id: int = data["icon"]["id"]
-        self._is_cc_qualified: bool = data["is_qualified_from_championship_challenge"]
-        self._level: int = data["exp_level"]
-        self._exp: int = data["exp_points"]
-        self._x3vs3_victories: int = data["3vs3_victories"]
-        self._solo_victories: int = data["solo_victories"]
-        self._duo_victories: int = data["duo_victories"]
-        self._club: Any = data["club"]
-        self._brawlers: Any = data["brawlers"]
-
-
-    @property
-    def name(self: P) -> str:
-        """`str`: The player's in-game name."""
-        return self._name
-
-    @property
-    def tag(self: P) -> str:
-        """`str`: The player's unique unique tag."""
-        return self._tag
-
-    @property
-    def trophies(self: P) -> int:
-        """`int`: The player's current total amount of trophies."""
-        return self._trophies
-
-    @property
-    def highest_trophies(self: P) -> int:
-        """`int`: The player's highest total amount of trophies."""
-        return self._highest_trophies
-
-    @property
-    def colour(self: P) -> str:
-        """`str`: The player's profile colour represented as a hex (#XXXXXX)."""
-        return f"#{self._colour[4:]}"
-
-    @property
-    def color(self: P) -> str:
-        """`str`: An alias to `.colour`."""
-        return self.colour
-    
-    @property
-    def icon_id(self: P) -> int:
-        """`int`: The player's icon ID."""
-        return self._icon_id
-
-
-    def is_cc_qualified(self: P) -> bool:
-        """`bool`: Whether the player has qualified from the championship challenge (aka got 15 wins)."""
-        return self._is_cc_qualified
-
-    @property
-    def level(self: P) -> int:
-        """`int`: The player's current experience level."""
-        return self._level
-
-    @property
-    def experience(self: P) -> int:
-        """`int`: The player's lifetime gained experience points."""
-        return self._exp
-
-    @property
-    def exp(self: P) -> int:
-        """`int`: An alias of `.experience`."""
-        return self.experience
-
-    @property
-    def x3vs3_victories(self: P) -> int:
-        """`int`: The player's amount of 3vs3 victories. An alias exists, `.team_victories`."""
-        return self._x3vs3_victories
-
-    @property
-    def team_victories(self: P) -> int:
-        """`int`: The player's amount of 3vs3 victories. An alias exists, `.x3vs3_victories`."""
-        return self.x3vs3_victories
-
-    @property
-    def solo_victories(self: P) -> int:
-        """`int`: The player's amount of solo showdown victories."""
-        return self._solo_victories
-
-    @property
-    def duo_victories(self: P) -> int:
-        """`int`: The player's amount of duo showdown victories."""
-        return self._duo_victories
-
-    @property
-    def club(self: P) -> str:
-        """`str`: The club's tag. Useful to easily access the club's info via `.get_club()`."""
-<<<<<<< HEAD
-        return self._club.pop("tag", None)
-=======
-        return self._club["tag"]
->>>>>>> 1ebed100
-
-    @property
-    def brawlers(self: P) -> List[Brawler]:
-        """List[`Brawler`]: A list consisting of `Brawler` objects, representing the player's brawlers."""
-        return [Brawler(brawler) for brawler in self._brawlers]
-
+"""
+The MIT License (MIT)
+
+Copyright (c) 2022-present Bimi
+
+Permission is hereby granted, free of charge, to any person obtaining a
+copy of this software and associated documentation files (the "Software"),
+to deal in the Software without restriction, including without limitation
+the rights to use, copy, modify, merge, publish, distribute, sublicense,
+and/or sell copies of the Software, and to permit persons to whom the
+Software is furnished to do so, subject to the following conditions:
+
+The above copyright notice and this permission notice shall be included in
+all copies or substantial portions of the Software.
+
+THE SOFTWARE IS PROVIDED "AS IS", WITHOUT WARRANTY OF ANY KIND, EXPRESS
+OR IMPLIED, INCLUDING BUT NOT LIMITED TO THE WARRANTIES OF MERCHANTABILITY,
+FITNESS FOR A PARTICULAR PURPOSE AND NONINFRINGEMENT. IN NO EVENT SHALL THE
+AUTHORS OR COPYRIGHT HOLDERS BE LIABLE FOR ANY CLAIM, DAMAGES OR OTHER
+LIABILITY, WHETHER IN AN ACTION OF CONTRACT, TORT OR OTHERWISE, ARISING
+FROM, OUT OF OR IN CONNECTION WITH THE SOFTWARE OR THE USE OR OTHER
+DEALINGS IN THE SOFTWARE.
+"""
+
+import asyncio
+
+from .club import Club
+from .brawler import Brawler
+
+from .utils import camel_to_snake
+
+from typing import (
+    List,
+    Any,
+    TypeVar
+)
+
+P = TypeVar("P", bound="Profile")
+class Profile:
+    """
+    Represents a Brawl Stars profile.
+    You can access your profile by clicking the top left box
+    which has your icon and name colour.
+
+    ### Attributes
+    name: `str`
+        The player's in-game name.
+    tag: `str`
+        The player's in-game unique tag.
+    trophies: `int`
+        The player's current total amount of trophies.
+    highest_trophies: `int`
+        The player's highest total amount of trophies.
+    colour: `str`
+        The player's profile colour represented as a hex (#XXXXXX).
+    color: `str`
+        An alias to `.colour`.
+    icon_id: `int`
+        The player's icon ID.
+    is_cc_qualified: `bool`
+        Whether the player has qualified from a championship challenge (aka got 15 wins).
+    level: `int`
+        The player's current experience level.
+    exp_points: `int`
+        The player's lifetime gained experience points.
+        - These are lifetime exp points, not the ones on the current level
+        and/or the required ones to advance to the next level.
+        To access the exp the player is on and the exp required for the next level,
+        refer to `utils.calculate_exp()`
+
+    x3vs3_victories: `int`
+        The player's amount of 3vs3 victories. An alias exists, `.team_victories`.
+    team_victories: `int`
+        The player's amount of 3vs3 victories. An alias exists, `.x3vs3_victories`.
+    solo_victories: `int`
+        The player's amount of solo showdown victories.
+    duo_victories: `int`
+        The player's amount of duo showdown victories.
+    club: `Club`
+        A `Club` object representing the player's club.
+    brawlers: List[`Brawler`]
+        A list consisting of `Brawler` objects, representing the player's brawlers.
+    """
+    def __init__(self: P, data: Any) -> None:
+        self.push_data({camel_to_snake(key): value for key, value in data.items()})
+
+    def __repr__(self: P) -> str:
+        return f"<{self.__class__.__name__} name={self.name!r} tag={self.tag!r} brawlers={len(self.brawlers)}>"
+
+    def __str__(self: P) -> str:
+        return f"{self.name} ({self.tag})"
+
+    def push_data(self: P, data: Any) -> None:
+        self._name: str = data["name"]
+        self._tag: str = data["tag"]
+        self._trophies: int = data["trophies"]
+        self._highest_trophies: int = data["highest_trophies"]
+        self._colour: str = data["name_color"]
+        self._icon_id: int = data["icon"]["id"]
+        self._is_cc_qualified: bool = data["is_qualified_from_championship_challenge"]
+        self._level: int = data["exp_level"]
+        self._exp: int = data["exp_points"]
+        self._x3vs3_victories: int = data["3vs3_victories"]
+        self._solo_victories: int = data["solo_victories"]
+        self._duo_victories: int = data["duo_victories"]
+        self._club: Any = data["club"]
+        self._brawlers: Any = data["brawlers"]
+
+
+    @property
+    def name(self: P) -> str:
+        """`str`: The player's in-game name."""
+        return self._name
+
+    @property
+    def tag(self: P) -> str:
+        """`str`: The player's unique unique tag."""
+        return self._tag
+
+    @property
+    def trophies(self: P) -> int:
+        """`int`: The player's current total amount of trophies."""
+        return self._trophies
+
+    @property
+    def highest_trophies(self: P) -> int:
+        """`int`: The player's highest total amount of trophies."""
+        return self._highest_trophies
+
+    @property
+    def colour(self: P) -> str:
+        """`str`: The player's profile colour represented as a hex (#XXXXXX)."""
+        return f"#{self._colour[4:]}"
+
+    @property
+    def color(self: P) -> str:
+        """`str`: An alias to `.colour`."""
+        return self.colour
+    
+    @property
+    def icon_id(self: P) -> int:
+        """`int`: The player's icon ID."""
+        return self._icon_id
+
+
+    def is_cc_qualified(self: P) -> bool:
+        """`bool`: Whether the player has qualified from the championship challenge (aka got 15 wins)."""
+        return self._is_cc_qualified
+
+    @property
+    def level(self: P) -> int:
+        """`int`: The player's current experience level."""
+        return self._level
+
+    @property
+    def experience(self: P) -> int:
+        """`int`: The player's lifetime gained experience points."""
+        return self._exp
+
+    @property
+    def exp(self: P) -> int:
+        """`int`: An alias of `.experience`."""
+        return self.experience
+
+    @property
+    def x3vs3_victories(self: P) -> int:
+        """`int`: The player's amount of 3vs3 victories. An alias exists, `.team_victories`."""
+        return self._x3vs3_victories
+
+    @property
+    def team_victories(self: P) -> int:
+        """`int`: The player's amount of 3vs3 victories. An alias exists, `.x3vs3_victories`."""
+        return self.x3vs3_victories
+
+    @property
+    def solo_victories(self: P) -> int:
+        """`int`: The player's amount of solo showdown victories."""
+        return self._solo_victories
+
+    @property
+    def duo_victories(self: P) -> int:
+        """`int`: The player's amount of duo showdown victories."""
+        return self._duo_victories
+
+    @property
+    def club(self: P) -> str:
+        """`str`: The club's tag. Useful to easily access the club's info via `.get_club()`."""
+        return self._club.pop("tag", None)
+
+    @property
+    def brawlers(self: P) -> List[Brawler]:
+        """List[`Brawler`]: A list consisting of `Brawler` objects, representing the player's brawlers."""
+        return [Brawler(brawler) for brawler in self._brawlers]
+